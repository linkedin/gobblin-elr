--- conflicted
+++ resolved
@@ -71,24 +71,24 @@
   }
 
   private static final Logger LOGGER = LoggerFactory.getLogger(JobMetrics.class);
-  
-  // Mapping from job ID to metrics set. This map is needed so an instance of 
-  // this class for a job run can be accessed from anywhere in the same JVM. 
-  // This map uses weak references for values (instances of this class) so 
+
+  // Mapping from job ID to metrics set. This map is needed so an instance of
+  // this class for a job run can be accessed from anywhere in the same JVM.
+  // This map uses weak references for values (instances of this class) so
   // they can be garbage-collected if they are no longer in regular use.
   private static final ConcurrentMap<String, JobMetrics> METRICS_MAP = new MapMaker().weakValues().makeMap();
 
   private final String jobName;
   private final String jobId;
   private final MetricRegistry metricRegistry = new MetricRegistry();
-  
+
   // Closer for closing the metric output stream
   private final Closer closer = Closer.create();
   // File metric reporter
   private Optional<ConsoleReporter> fileReporter = Optional.absent();
   // JMX metric reporter
   private Optional<JmxReporter> jmxReporter = Optional.absent();
-  
+
   public JobMetrics(String jobName, String jobId) {
     this.jobName = jobName;
     this.jobId = jobId;
@@ -105,7 +105,7 @@
     METRICS_MAP.putIfAbsent(jobId, new JobMetrics(jobName, jobId));
     return METRICS_MAP.get(jobId);
   }
-  
+
   /**
    * Remove the {@link JobMetrics} instance for the given job.
    *
@@ -388,7 +388,6 @@
   }
 
   /**
-<<<<<<< HEAD
    * Get metrics of the given type in the given group with the given ID (either a job ID or a task ID).
    *
    * @param type metric type
@@ -418,10 +417,7 @@
   }
 
   /**
-   * Start the metrics reporter.
-=======
    * Start metric reporting.
->>>>>>> e6bfb25d
    *
    * @param properties configuration properties
    */
@@ -446,18 +442,18 @@
     if (this.fileReporter.isPresent()) {
       this.fileReporter.get().stop();
     }
-    
+
     if (this.jmxReporter.isPresent()) {
       this.jmxReporter.get().stop();
     }
-    
+
     try {
       this.closer.close();
     } catch (IOException ioe) {
       LOGGER.error("Failed to close metric output stream for job " + this.jobId, ioe);
     }
   }
-  
+
   private void buildFileMetricReporter(Properties properties) {
     if (!Boolean.valueOf(properties.getProperty(ConfigurationKeys.METRICS_REPORTING_FILE_ENABLED_KEY,
         ConfigurationKeys.DEFAULT_METRICS_REPORTING_FILE_ENABLED))) {
@@ -474,7 +470,7 @@
     try {
       String fsUri = properties.getProperty(ConfigurationKeys.FS_URI_KEY, ConfigurationKeys.LOCAL_FS_URI);
       FileSystem fs = FileSystem.get(URI.create(fsUri), new Configuration());
-      
+
       // Each job gets its own metric log subdirectory
       Path metricsLogDir = new Path(properties.getProperty(ConfigurationKeys.METRICS_LOG_DIR_KEY), this.jobName);
       if (!fs.exists(metricsLogDir) && !fs.mkdirs(metricsLogDir)) {
@@ -507,7 +503,7 @@
       LOGGER.info("Not reporting metrics to JMX");
       return;
     }
-    
+
     this.jmxReporter = Optional.of(JmxReporter.forRegistry(this.metricRegistry).convertRatesTo(TimeUnit.SECONDS)
         .convertDurationsTo(TimeUnit.MILLISECONDS).build());
   }
