package com.linkedin.uif.runtime;

import java.io.IOException;
import java.util.List;

import org.slf4j.Logger;
import org.slf4j.LoggerFactory;

import com.google.common.base.Optional;
import com.google.common.collect.Lists;
import com.google.common.io.Closer;

import com.linkedin.uif.configuration.ConfigurationKeys;
import com.linkedin.uif.configuration.WorkUnitState;
import com.linkedin.uif.converter.Converter;
import com.linkedin.uif.converter.ForkOperator;
import com.linkedin.uif.metrics.JobMetrics;
import com.linkedin.uif.publisher.TaskPublisher;
import com.linkedin.uif.qualitychecker.row.RowLevelPolicyCheckResults;
import com.linkedin.uif.qualitychecker.row.RowLevelPolicyChecker;
import com.linkedin.uif.qualitychecker.task.TaskLevelPolicyCheckResults;
import com.linkedin.uif.qualitychecker.task.TaskLevelPolicyChecker;
import com.linkedin.uif.source.extractor.Extractor;
import com.linkedin.uif.writer.DataWriter;
import com.linkedin.uif.writer.DataWriterBuilder;
import com.linkedin.uif.writer.DataWriterBuilderFactory;
import com.linkedin.uif.writer.Destination;

/**
 * A physical unit of execution for a UIF work unit.
 *
 * <p>
 *     Each task will be executed by a single thread within a thread pool
 *     managed by the {@link TaskExecutor} and it consists of the following
 *     steps:
 *
 * <ul>
 *     <li>Extracting data records from the data source.</li>
 *     <li>Performing row-level quality checking.</li>
 *     <li>Writing extracted data records to the specified sink.</li>
 *     <li>
 *         Performing quality checking when all extracted data records
 *         have been written.
 *     </li>
 *     <li>Cleaning up when the task is completed or failed.</li>
 * </ul>
 * </p>
 *
 * @author ynli
 */
public class Task implements Runnable {

    private static final Logger LOG = LoggerFactory.getLogger(Task.class);

    private final String jobId;
    private final String taskId;
    private final TaskContext taskContext;
    private final TaskStateTracker taskStateTracker;
    private final TaskState taskState;

    // Data writers, one for each forked stream.
    private final List<DataWriter> writers = Lists.newArrayList();

    // Number of retries
    private volatile int retryCount = 0;

    /**
     * Instantiate a new {@link Task}.
     *
     * @param context Task context containing all necessary information
     *                to construct and run a {@link Task}
     */
    @SuppressWarnings("unchecked")
    public Task(TaskContext context, TaskStateTracker taskStateTracker) {
        this.taskContext = context;
        // Task manager is used to register failed tasks
        this.taskStateTracker = taskStateTracker;
        this.taskState = context.getTaskState();
        this.jobId = this.taskState.getJobId();
        this.taskId = this.taskState.getTaskId();
    }

    @Override
    @SuppressWarnings("unchecked")
    public void run() {
        long startTime = System.currentTimeMillis();
        this.taskState.setStartTime(startTime);
        this.taskStateTracker.registerNewTask(this);
        this.taskState.setWorkingState(WorkUnitState.WorkingState.RUNNING);

        // Number of forked branches. Default is 1, indicating there is no fork/branching.
        int branches = 1;

        Closer closer = Closer.create();
        try {
            // Build the extractor for pulling source schema and data records
            Extractor extractor = closer.register(new ExtractorDecorator(
                    new SourceDecorator(this.taskContext.getSource(), this.jobId, LOG)
                            .getExtractor(this.taskState),
                    this.taskId, LOG));

            // Original source schema
            Object sourceSchema = extractor.getSchema();

            List<Converter> converterList = this.taskContext.getConverters();
            // If conversion is needed on the source schema and data records
            // before they are passed to the writer
            boolean doConversion = !converterList.isEmpty();
            Converter converter = null;
            if (doConversion) {
                converter = new MultiConverter(converterList);
                // Convert the source schema to a schema ready for the writer
                sourceSchema = converter.convertSchema(sourceSchema, this.taskState);
            }

            // Get the fork operator. By default the IdentityForkOperator is
            // used with a single branch to make the logic below simpler.
            ForkOperator forkOperator = closer.register(this.taskContext.getForkOperator());
            branches = forkOperator.getBranches(this.taskState);
            List<Optional<Object>> forkedSchemas = forkOperator.forkSchema(this.taskState, sourceSchema);
            if (forkedSchemas.size() != branches) {
                throw new ForkBranchMismatchException(String.format(
                        "Number of forked schemas [%d] is not equal to number of branches [%d]",
                        forkedSchemas.size(), branches));
            }

            // Construct the row level policy checker
            RowLevelPolicyChecker rowChecker = closer.register(
                    this.taskContext.getRowLevelPolicyChecker(this.taskState));
            RowLevelPolicyCheckResults rowResults = new RowLevelPolicyCheckResults();

            // Build the writers (one per forked stream) for writing the output data records
            buildWriters(this.taskContext, branches, forkedSchemas);
            for (DataWriter writer : this.writers) {
                closer.register(writer);
            }

            long pullLimit = this.taskState.getPropAsLong(ConfigurationKeys.EXTRACT_PULL_LIMIT, 0);
            long recordsPulled = 0;
            Object record = null;
            // Read one source record at a time
            while ((record = extractor.readRecord(record)) != null) {
                // Apply the converters first if applicable
                Object convertedRecord = record;
                if (doConversion) {
                    convertedRecord = converter.convertRecord(sourceSchema, record, this.taskState);
                }

                // Perform quality checks and write out data if all quality checks pass
                if (convertedRecord != null && rowChecker.executePolicies(convertedRecord, rowResults)) {
                    // Fork the converted record
                    List<Optional<Object>> forkedRecords = forkOperator.forkDataRecord(
                            this.taskState, convertedRecord);
                    if (forkedRecords.size() != branches) {
                        throw new ForkBranchMismatchException(String.format(
                                "Number of forked data records [%d] is not equal to number of branches [%d]",
                                forkedSchemas.size(), branches));
                    }

                    // Write out the forked records
                    for (int i = 0; i < branches; i++) {
                        if (forkedRecords.get(i).isPresent()) {
                            this.writers.get(i).write(forkedRecords.get(i).get());
                        }
                    }
                }

                recordsPulled++;
                // Check if the pull limit is reached
                if (pullLimit > 0 && recordsPulled >= pullLimit) {
                    break;
                }
            }

            LOG.info("Row quality checker finished with results: " + rowResults.getResults());

            // Commit data of each forked stream
            for (int i = 0; i < branches; i++) {
                // Runs task level quality checking policies and checks their output
                boolean shouldCommit = checkDataQuality(recordsPulled, extractor.getExpectedRecordCount(),
                        pullLimit, i, forkedSchemas.get(i).get());
                if (shouldCommit) {
                    // Commit the data if all quality checkers pass
                    commitData(i);
                }
            }
        } catch (Throwable t) {
            LOG.error(String.format("Task %s failed", this.taskId), t);
            this.taskState.setWorkingState(WorkUnitState.WorkingState.FAILED);
            this.taskState.setProp(ConfigurationKeys.TASK_FAILURE_EXCEPTION_KEY, t.toString());
        } finally {
            try {
                closer.close();
            } catch (IOException ioe) {
                LOG.error("Failed to close all open resources", ioe);
            }

            for (int i = 0; i < branches; i++) {
                try {
                    this.writers.get(i).cleanup();
                } catch (IOException ioe) {
                    LOG.error("The writer failed to cleanup for task " + taskId, ioe);
                }
            }

            long endTime = System.currentTimeMillis();
            this.taskState.setEndTime(endTime);
            this.taskState.setTaskDuration(endTime - startTime);
            this.taskStateTracker.onTaskCompletion(this);
        }
    }

    /** Get the ID of the job this {@link Task} belongs to.
     *
     * @return ID of the job this {@link Task} belongs to.
     */
    public String getJobId() {
        return this.jobId;
    }

    /**
     * Get the ID of this task.
     *
     * @return ID of this task
     */
    public String getTaskId() {
        return this.taskId;
    }

    /**
     * Get the {@link TaskContext} associated with this task.
     *
     * @return {@link TaskContext} associated with this task
     */
    public TaskContext getTaskContext() {
        return this.taskContext;
    }

    /**
     * Get the state of this task.
     *
     * @return state of this task
     */
    public TaskState getTaskState() {
        return this.taskState;
    }

    /**
     * Update record-level metrics.
     */
    public void updateRecordMetrics() {
        for (DataWriter writer : this.writers) {
            this.taskState.updateRecordMetrics(writer.recordsWritten());
        }
    }

    /**
     * Update byte-level metrics.
     *
     * <p>
     *     This method is only supposed to be called after the writer commits.
     * </p>
     */
    public void updateByteMetrics() throws IOException {
        for (DataWriter writer : this.writers) {
            this.taskState.updateByteMetrics(writer.bytesWritten());
        }
    }

    /**
     * Increment the retry count of this task.
     */
    public void incrementRetryCount() {
        this.retryCount++;
    }

    /**
     * Get the number of times this task has been retried.
     *
     * @return number of times this task has been retried
     */
    public int getRetryCount() {
        return this.retryCount;
    }

    @Override
    public String toString() {
        return this.taskId;
    }

    /**
     * Build a {@link DataWriter} for writing fetched data records.
     */
    @SuppressWarnings("unchecked")
<<<<<<< HEAD
    private void buildWriters(TaskContext context, int branches, List<Optional<Object>> schemas)
            throws IOException {

        for (int i = 0; i < branches; i++) {
            // Create the right writer builder using the factory
            DataWriterBuilder builder = new DataWriterBuilderFactory()
                    .newDataWriterBuilder(context.getWriterOutputFormat(branches, i));

            String branchName = this.taskState.getProp(
                    ConfigurationKeys.FORK_BRANCH_NAME_KEY + "." + i, "fork_" + String.valueOf(i));

            // Then build the right writer using the builder
            DataWriter writer = builder
                    .writeTo(Destination.of(context.getDestinationType(branches, i), this.taskState))
                    .writeInFormat(context.getWriterOutputFormat(branches, i))
                    .withWriterId(this.taskId)
                    .withSchema(schemas.get(i).get())
                    // Write data records of different branches to different sub directories
                    .withFilePath(this.taskState.getExtract().getOutputFilePath() +
                            (branches > 1 ? "/" +  branchName : ""))
                    .build();

            this.writers.add(writer);
        }
=======
    private void buildWriter(TaskContext context, Object schema) throws IOException {
        // First create the right writer builder using the factory
        DataWriterBuilder builder = new DataWriterBuilderFactory().newDataWriterBuilder(this.taskState);

        this.taskState.setProp(
                ConfigurationKeys.WRITER_FILE_PATH, this.taskState.getExtract().getOutputFilePath());

        // Then build the right writer using the builder
        this.writer = builder
                .writeTo(Destination.of(context.getDestinationType(), this.taskState))
                .writeInFormat(context.getWriterOutputFormat())
                .withWriterId(this.taskId)
                .withSchema(schema)
                .build();
    }

    /**
     * Build a {@link TaskLevelPolicyChecker} to execute all defined
     * {@link com.linkedin.uif.qualitychecker.task.TaskLevelPolicy}.
     *
     * @return a {@link TaskLevelPolicyChecker}
     */
    private TaskLevelPolicyChecker buildTaskLevelPolicyChecker(TaskState taskState) throws Exception {
        TaskLevelPolicyCheckerBuilder builder = new TaskLevelPolicyCheckerBuilderFactory()
                .newPolicyCheckerBuilder(taskState);
        return builder.build();
    }

    /**
     * Build a {@link RowLevelPolicyChecker} to execute all defined
     * {@link com.linkedin.uif.qualitychecker.row.RowLevelPolicy}.
     *
     * @return a {@link RowLevelPolicyChecker}
     */
    private RowLevelPolicyChecker buildRowLevelPolicyChecker(TaskState taskState) throws Exception {
        RowLevelPolicyCheckerBuilder builder = new RowLevelPolicyCheckerBuilderFactory()
                .newPolicyCheckerBuilder(taskState);
        return builder.build();
    }

    /**
     * Build a {@link TaskPublisher} to publish this {@link Task}'s data.
     *
     * @return a {@link TaskPublisher}
     */
    private TaskPublisher buildTaskPublisher(TaskState taskState, TaskLevelPolicyCheckResults results)
            throws Exception {

        TaskPublisherBuilder builder = new TaskPublisherBuilderFactory()
                .newTaskPublisherBuilder(taskState, results);
        return builder.build();
>>>>>>> 2d71b019
    }

    /**
     * Check data quality.
     *
     * @return whether data publishing is successful and data should be committed
     */
    private boolean checkDataQuality(long recordsPulled, long expectedCount, long pullLimit,
                                     int index, Object schema) throws Exception {

        // Do overall quality checking and publish task data
        if (pullLimit > 0) {
            // If pull limit is set, use the actual number of records pulled
            this.taskState.setProp(ConfigurationKeys.EXTRACTOR_ROWS_EXPECTED, recordsPulled);
        } else {
            // Otherwise use the expected record count
            this.taskState.setProp(ConfigurationKeys.EXTRACTOR_ROWS_EXPECTED, expectedCount);
        }
        this.taskState.setProp(ConfigurationKeys.WRITER_ROWS_WRITTEN, this.writers.get(index).recordsWritten());
        this.taskState.setProp(ConfigurationKeys.EXTRACT_SCHEMA, schema.toString());

        TaskLevelPolicyChecker policyChecker = this.taskContext.getTaskLevelPolicyChecker(this.taskState);
        TaskLevelPolicyCheckResults taskResults = policyChecker.executePolicies();
        TaskPublisher publisher = this.taskContext.geTaskPublisher(this.taskState, taskResults);

        switch (publisher.canPublish()) {
            case SUCCESS:
                return true;
            case CLEANUP_FAIL:
                LOG.error("Cleanup failed for task " + this.taskId);
                break;
            case POLICY_TESTS_FAIL:
                LOG.error("Not all quality checking passed for task " + this.taskId);
                break;
            case COMPONENTS_NOT_FINISHED:
                LOG.error("Not all components completed for task " + this.taskId);
                break;
            default:
                break;
        }

        this.taskState.setWorkingState(WorkUnitState.WorkingState.FAILED);
        return false;
    }

    /**
     * Commit task data.
     */
    private void commitData(int index) {
        LOG.info(String.format("Committing data of branch %d of task %s", index, this.taskId));
        try {
            this.writers.get(index).commit();
            // Change the state to SUCCESSFUL after successful commit. The state is not changed
            // to COMMITTED as the data publisher will do that upon successful data publishing.
            this.taskState.setWorkingState(WorkUnitState.WorkingState.SUCCESSFUL);
            if (JobMetrics.isEnabled(this.taskState.getWorkunit())) {
                // Update byte-level metrics after the writer commits
                updateByteMetrics();
            }
        } catch (IOException ioe) {
            if (this.taskState.getWorkingState() != WorkUnitState.WorkingState.SUCCESSFUL) {
                LOG.error("Failed to commit data of task " + this.taskId, ioe);
            }
        }
    }
}<|MERGE_RESOLUTION|>--- conflicted
+++ resolved
@@ -292,17 +292,18 @@
      * Build a {@link DataWriter} for writing fetched data records.
      */
     @SuppressWarnings("unchecked")
-<<<<<<< HEAD
     private void buildWriters(TaskContext context, int branches, List<Optional<Object>> schemas)
             throws IOException {
 
         for (int i = 0; i < branches; i++) {
-            // Create the right writer builder using the factory
-            DataWriterBuilder builder = new DataWriterBuilderFactory()
-                    .newDataWriterBuilder(context.getWriterOutputFormat(branches, i));
+            // First create the right writer builder using the factory
+            DataWriterBuilder builder = new DataWriterBuilderFactory().newDataWriterBuilder(this.taskState);
 
             String branchName = this.taskState.getProp(
                     ConfigurationKeys.FORK_BRANCH_NAME_KEY + "." + i, "fork_" + String.valueOf(i));
+
+            this.taskState.setProp(ConfigurationKeys.WRITER_FILE_PATH,
+                    this.taskState.getExtract().getOutputFilePath() + (branches > 1 ? "/" + branchName : ""));
 
             // Then build the right writer using the builder
             DataWriter writer = builder
@@ -310,66 +311,10 @@
                     .writeInFormat(context.getWriterOutputFormat(branches, i))
                     .withWriterId(this.taskId)
                     .withSchema(schemas.get(i).get())
-                    // Write data records of different branches to different sub directories
-                    .withFilePath(this.taskState.getExtract().getOutputFilePath() +
-                            (branches > 1 ? "/" +  branchName : ""))
                     .build();
 
             this.writers.add(writer);
         }
-=======
-    private void buildWriter(TaskContext context, Object schema) throws IOException {
-        // First create the right writer builder using the factory
-        DataWriterBuilder builder = new DataWriterBuilderFactory().newDataWriterBuilder(this.taskState);
-
-        this.taskState.setProp(
-                ConfigurationKeys.WRITER_FILE_PATH, this.taskState.getExtract().getOutputFilePath());
-
-        // Then build the right writer using the builder
-        this.writer = builder
-                .writeTo(Destination.of(context.getDestinationType(), this.taskState))
-                .writeInFormat(context.getWriterOutputFormat())
-                .withWriterId(this.taskId)
-                .withSchema(schema)
-                .build();
-    }
-
-    /**
-     * Build a {@link TaskLevelPolicyChecker} to execute all defined
-     * {@link com.linkedin.uif.qualitychecker.task.TaskLevelPolicy}.
-     *
-     * @return a {@link TaskLevelPolicyChecker}
-     */
-    private TaskLevelPolicyChecker buildTaskLevelPolicyChecker(TaskState taskState) throws Exception {
-        TaskLevelPolicyCheckerBuilder builder = new TaskLevelPolicyCheckerBuilderFactory()
-                .newPolicyCheckerBuilder(taskState);
-        return builder.build();
-    }
-
-    /**
-     * Build a {@link RowLevelPolicyChecker} to execute all defined
-     * {@link com.linkedin.uif.qualitychecker.row.RowLevelPolicy}.
-     *
-     * @return a {@link RowLevelPolicyChecker}
-     */
-    private RowLevelPolicyChecker buildRowLevelPolicyChecker(TaskState taskState) throws Exception {
-        RowLevelPolicyCheckerBuilder builder = new RowLevelPolicyCheckerBuilderFactory()
-                .newPolicyCheckerBuilder(taskState);
-        return builder.build();
-    }
-
-    /**
-     * Build a {@link TaskPublisher} to publish this {@link Task}'s data.
-     *
-     * @return a {@link TaskPublisher}
-     */
-    private TaskPublisher buildTaskPublisher(TaskState taskState, TaskLevelPolicyCheckResults results)
-            throws Exception {
-
-        TaskPublisherBuilder builder = new TaskPublisherBuilderFactory()
-                .newTaskPublisherBuilder(taskState, results);
-        return builder.build();
->>>>>>> 2d71b019
     }
 
     /**
