// Copyright (C) 2014-2015 LinkedIn Corp. All rights reserved.
//
// Licensed under the Apache License, Version 2.0 (the "License"); you may not use
// this file except in compliance with the License. You may obtain a copy of the
// License at  http://www.apache.org/licenses/LICENSE-2.0
//
// Unless required by applicable law or agreed to in writing, software distributed
// under the License is distributed on an "AS IS" BASIS, WITHOUT WARRANTIES OR
// CONDITIONS OF ANY KIND, either express or implied.

buildscript {
  repositories {
    maven {
      url "https://plugins.gradle.org/m2/"
    }
  }
  dependencies {
    classpath 'gradle.plugin.org.inferred:gradle-processors:1.1.2'
  }
}

apply plugin: 'org.inferred.processors'
apply plugin: 'idea'

idea.project {
  ext.languageLevel = JavaVersion.VERSION_1_7
}

ext.build_script_dir = "${projectDir.path}/build_script"
ext.isDefaultEnvironment = !project.hasProperty('overrideBuildEnvironment')

File getEnvironmentScript()
{
  final File env = file(isDefaultEnvironment ? 'defaultEnvironment.gradle' : project.overrideBuildEnvironment)
  assert env.isFile() : "The environment script [$env] does not exists or is not a file."
  return env
}

apply from: environmentScript

ext.publishToMaven = project.hasProperty('publishToMaven')
if (ext.publishToMaven) {
    plugins.apply('maven')
    // Workaround for a bug in gradle's "maven" plugin. See https://discuss.gradle.org/t/error-in-parallel-build/7215/3
    project.setProperty("org.gradle.parallel", "false")
}

ext.signArtifacts = !project.hasProperty('doNotSignArtifacts')

if (!project.hasProperty('group') || project.group.length() == 0) {
    project.group = 'com.linkedin.gobblin'
}

if (!project.hasProperty('artifactRepository') || project.artifactRepository.length() == 0) {
    ext.artifactRepository = "https://oss.sonatype.org/service/local/staging/deploy/maven2/"
}

if (!project.hasProperty('artifactSnapshotRepository') || project.artifactSnapshotRepository.length() == 0) {
    ext.artifactSnapshotRepository = "https://oss.sonatype.org/content/repositories/snapshots/"
}

if (!project.hasProperty('version') || project.version == 'unspecified') {
    exec {
        commandLine 'git', 'fetch', '-t', 'https://github.com/linkedin/gobblin.git', 'master'
    }
    def versionOut = new ByteArrayOutputStream()
    exec {
        commandLine 'git', 'describe', '--tags', '--always'
        standardOutput versionOut
    }
    def tagStr = versionOut.toString().trim()
    println 'Using latest tag for version: ' + tagStr
    if (tagStr.startsWith("gobblin_")) {
        project.version = tagStr.substring(8)
    }
    else {
        project.version = tagStr
    }
    if (!project.hasProperty('useHadoop2')) {
      project.version = project.version + "-hadoop1"
    }
}

println "name=" + project.name + " group=" + project.group
println "project.version=" + project.version

if (!project.hasProperty('hadoopVersion')) {
  if (project.hasProperty('useHadoop2')) {
    ext.hadoopVersion = '2.3.0'
  } else {
    ext.hadoopVersion = '1.2.1'
  }
}

if (!project.hasProperty('hiveVersion')) {
  ext.hiveVersion = '1.0.1'
}

if (!project.hasProperty('pegasusVersion')) {
  ext.pegasusVersion = '1.15.9'
}

if (!project.hasProperty('bytemanVersion')) {
  ext.bytemanVersion = '2.2.1'
}

ext.avroVersion = '1.7.7'
ext.dropwizardMetricsVersion = '3.1.0'

ext.externalDependency = [
  "antlrRuntime": "org.antlr:antlr-runtime:3.5.2",
  "avro": "org.apache.avro:avro:" + avroVersion,
  "avroMapredH1": "org.apache.avro:avro-mapred:" + avroVersion + ":hadoop1",
  "avroMapredH2": "org.apache.avro:avro-mapred:" + avroVersion + ":hadoop2",
  "commonsCli": "commons-cli:commons-cli:1.3.1",
  "commonsCodec": "commons-codec:commons-codec:1.10",
  "commonsDbcp": "commons-dbcp:commons-dbcp:1.4",
  "commonsEmail": "org.apache.commons:commons-email:1.4",
  "commonsLang": "commons-lang:commons-lang:2.6",
  "commonsLang3": "org.apache.commons:commons-lang3:3.4",
  "commonsConfiguration": "commons-configuration:commons-configuration:1.10",
  "commonsIo": "commons-io:commons-io:2.4",
  "commonsMath": "org.apache.commons:commons-math3:3.5",
  "commonsHttpClient": "commons-httpclient:commons-httpclient:3.1",
  "commonsCompress":"org.apache.commons:commons-compress:1.10",
  "datanucleusCore": "org.datanucleus:datanucleus-core:4.1.2",
  "datanucleusRdbms": "org.datanucleus:datanucleus-rdbms:4.1.2",
  "guava": "com.google.guava:guava:15.0",
  "gson": "com.google.code.gson:gson:2.3.1",
  "findBugs": "com.google.code.findbugs:jsr305:1.3.9",
  "hadoop": "org.apache.hadoop:hadoop-core:" + hadoopVersion,
  "hadoopCommon": "org.apache.hadoop:hadoop-common:" + hadoopVersion,
  "hadoopClientCore": "org.apache.hadoop:hadoop-mapreduce-client-core:" + hadoopVersion,
  "hadoopClientCommon": "org.apache.hadoop:hadoop-mapreduce-client-common:" + hadoopVersion,
  "hadoopHdfs": "org.apache.hadoop:hadoop-hdfs:" + hadoopVersion,
  "hadoopAuth": "org.apache.hadoop:hadoop-auth:" + hadoopVersion,
  "hadoopYarnApi": "org.apache.hadoop:hadoop-yarn-api:" + hadoopVersion,
  "hadoopYarnCommon": "org.apache.hadoop:hadoop-yarn-common:" + hadoopVersion,
  "hadoopYarnClient": "org.apache.hadoop:hadoop-yarn-client:" + hadoopVersion,
  "hadoopYarnMiniCluster": "org.apache.hadoop:hadoop-minicluster:" + hadoopVersion,
  "hadoopAnnotations": "org.apache.hadoop:hadoop-annotations:" + hadoopVersion,
  "hadoopAws": "org.apache.hadoop:hadoop-aws:2.6.0",
  "hiveService": "org.apache.hive:hive-service:" + hiveVersion,
  "hiveJdbc": "org.apache.hive:hive-jdbc:" + hiveVersion,
  "hiveMetastore": "org.apache.hive:hive-metastore:" + hiveVersion,
  "hiveExec": "org.apache.hive:hive-exec:" + hiveVersion + ":core",
  "hiveSerDe": "org.apache.hive:hive-serde:" + hiveVersion,
  "httpclient": "org.apache.httpcomponents:httpclient:4.5",
  "httpcore": "org.apache.httpcomponents:httpcore:4.4.1",
  "kafka": "org.apache.kafka:kafka_2.11:0.8.2.1",
  "kafkaTest": "org.apache.kafka:kafka_2.11:0.8.2.1:test",
  "kafkaClient": "org.apache.kafka:kafka-clients:0.8.2.1",
  "quartz": "org.quartz-scheduler:quartz:2.2.1",
  "testng": "org.testng:testng:6.9.6",
  "jacksonCore": "org.codehaus.jackson:jackson-core-asl:1.9.13",
  "jacksonMapper": "org.codehaus.jackson:jackson-mapper-asl:1.9.13",
  "jasypt": "org.jasypt:jasypt:1.9.2",
  "slf4j": "org.slf4j:slf4j-api:1.7.12",
  "log4j": "log4j:log4j:1.2.17",
  "log4jextras": "log4j:apache-log4j-extras:1.2.17",
  "slf4jLog4j": "org.slf4j:slf4j-log4j12:1.7.12",
  "jodaTime": "joda-time:joda-time:2.9",
  "metricsCore": "io.dropwizard.metrics:metrics-core:" + dropwizardMetricsVersion,
  "metricsJvm": "io.dropwizard.metrics:metrics-jvm:" + dropwizardMetricsVersion,
  "metricsGraphite": "io.dropwizard.metrics:metrics-graphite:" + dropwizardMetricsVersion,
  "jsch": "com.jcraft:jsch:0.1.53",
  "jdo2": "javax.jdo:jdo2-api:2.1",
  "azkaban": "com.linkedin.azkaban:azkaban:2.5.0",
  "commonsVfs": "org.apache.commons:commons-vfs2:2.0",
  "mysqlConnector": "mysql:mysql-connector-java:5.1.36",
  "javaxInject": "javax.inject:javax.inject:1",
  "guice": "com.google.inject:guice:3.0",
  "derby": "org.apache.derby:derby:10.11.1.1",
  "mockito": "org.mockito:mockito-core:1.10.19",
  "salesforceWsc": "com.force.api:force-wsc:29.0.0",
  "salesforcePartner": "com.force.api:force-partner-api:29.0.0",
  "scala": "org.scala-lang:scala-library:2.11.6",
  "influxdbJava": "org.influxdb:influxdb-java:1.5",
  "lombok":"org.projectlombok:lombok:1.16.4",
  "mockRunnerJdbc":"com.mockrunner:mockrunner-jdbc:1.0.8",
  "xerces":"xerces:xercesImpl:2.11.0",
  "typesafeConfig": "com.typesafe:config:1.2.1",
  "byteman": "org.jboss.byteman:byteman:" + bytemanVersion,
  "bytemanBmunit": "org.jboss.byteman:byteman-bmunit:" + bytemanVersion,
  "bcpgJdk15on": "org.bouncycastle:bcpg-jdk15on:1.52",
  "bcprovJdk15on": "org.bouncycastle:bcprov-jdk15on:1.52",
  "calciteCore": "org.apache.calcite:calcite-core:1.2.0-incubating",
  "calciteAvatica": "org.apache.calcite:calcite-avatica:1.2.0-incubating",
  "jhyde": "org.pentaho:pentaho-aggdesigner-algorithm:5.1.5-jhyde",
  "curatorFramework": "org.apache.curator:curator-framework:2.8.0",
  "curatorTest": "org.apache.curator:curator-test:2.8.0",
  "hamcrest": "org.hamcrest:hamcrest-all:1.3",
  "joptSimple": "net.sf.jopt-simple:jopt-simple:4.9",
  "protobuf": "com.google.protobuf:protobuf-java:2.6.1",
  "pegasus" : [
    "data" : "com.linkedin.pegasus:data:" + pegasusVersion,
    "generator" : "com.linkedin.pegasus:generator:" + pegasusVersion,
    "restliClient" : "com.linkedin.pegasus:restli-client:" + pegasusVersion,
    "restliServer" : "com.linkedin.pegasus:restli-server:" + pegasusVersion,
    "restliTools" : "com.linkedin.pegasus:restli-tools:" + pegasusVersion,
    "pegasusCommon" : "com.linkedin.pegasus:pegasus-common:" + pegasusVersion,
    "restliCommon" : "com.linkedin.pegasus:restli-common:" + pegasusVersion,
    "r2" : "com.linkedin.pegasus:r2:" + pegasusVersion,
    "d2" : "com.linkedin.pegasus:d2:" + pegasusVersion,
    "restliNettyStandalone" : "com.linkedin.pegasus:restli-netty-standalone:" + pegasusVersion
  ]
];

if (!isDefaultEnvironment)
{
  ext.externalDependency.each { overrideDepKey, overrideDepValue ->
    if (externalDependency[overrideDepKey] != null)
    {
      externalDependency[overrideDepKey] = overrideDepValue
    }
  }
}

task wrapper(type: Wrapper) { gradleVersion = '1.12' }

import javax.tools.ToolProvider

task javadocTarball(type: Tar) {
  baseName = "gobblin-javadoc-all"
  destinationDir = new File(project.buildDir, baseName)
  compression = Compression.GZIP
  extension = 'tgz'
  description = "Generates a tar-ball with all javadocs to ${destinationDir}/${archiveName}"
}

javadocTarball << {
  def indexFile = new File(destinationDir, "index.md")
  def version = rootProject.ext.javadocVersion
  indexFile << """----
layout: page
title: Gobblin Javadoc packages ${version}
permalink: /javadoc/${version}/
----

"""
  rootProject.ext.javadocPackages.each {
    indexFile << "* [${it}](${it})\n"
  }
}

// Javadoc initialization for subprojects
ext.javadocVersion = null != project.version ? project.version.toString() : "latest"
if (ext.javadocVersion.indexOf('-') > 0) {
  // Remove any "-" addons from the version
  ext.javadocVersion = javadocVersion.substring(0, javadocVersion.indexOf('-'))
}

ext.javadocPackages = new HashSet<String>()
subprojects.each{Project pr -> 
  if (file(pr.projectDir.absolutePath + "/src/main/java").exists()) {
    rootProject.ext.javadocPackages += pr.name
  }
}

subprojects {
  plugins.withType(JavaPlugin) {
 
    // Sometimes generating javadocs can lead to OOM. This may needs to be increased.
    javadoc {
      options.JFlags = ["-Xmx256m"]
    }
    
    rootProject.tasks.javadocTarball.dependsOn project.tasks.javadoc
    if ( rootProject.ext.javadocPackages.contains(project.name)) {
      rootProject.tasks.javadocTarball.into(project.name){from(fileTree(dir: "${project.buildDir}/docs/javadoc/"))}
    } 
  }
}

subprojects {
  plugins.withType(JavaPlugin) {
    plugins.apply('idea')
    plugins.apply('eclipse')
    plugins.apply('maven')
<<<<<<< HEAD
  // Disabling the FindBugs plugin for now because FindBugs 2.x is not compatible with Java8
  //  apply plugin: 'findbugs'
=======
    // Disabling the FindBugs plugin for now because FindBugs 2.x is not compatible with Java8
    // apply plugin: 'findbugs'
>>>>>>> b9ebabbd

    sourceCompatibility = JavaVersion.VERSION_1_7

    /*
    findbugs {
      ignoreFailures = true
      effort = "max"
      excludeFilter = file(rootProject.projectDir.path + "/ligradle/findbugs/findbugsExclude.xml")
    }
    */

<<<<<<< HEAD
  /*  findbugs {
      ignoreFailures = true
      effort = "max"
      excludeFilter = file(rootProject.projectDir.path + "/ligradle/findbugs/findbugsExclude.xml")
    }
  */
=======
>>>>>>> b9ebabbd
    test {
      if (project.hasProperty("printTestOutput")) {
        testLogging.showStandardStreams = true
      }
    }

    configurations {
      compile
      dependencies {
        if (project.hasProperty('useHadoop2')) {
          compile externalDependency.hadoopCommon
          compile externalDependency.hadoopClientCore
          compile externalDependency.hadoopAnnotations
          if (project.name.equals('gobblin-runtime') || project.name.equals('gobblin-test')) {
            compile externalDependency.hadoopClientCommon
          }
        } else {
          compile externalDependency.hadoop
        }
        compile(externalDependency.guava) {
          force = true
        }

        // Required to add JDK's tool jar, which is required to run byteman tests.
        compile (files(((URLClassLoader) ToolProvider.getSystemToolClassLoader()).getURLs()))
      }
    }

    if (isDefaultEnvironment) {
      task sourcesJar(type: Jar, dependsOn: classes) {
        from sourceSets.main.allSource
        classifier = 'sources'
      }
      task javadocJar(type: Jar) {
        from javadoc
        classifier = 'javadoc'
      }
      artifacts { archives sourcesJar, javadocJar }
    }

<<<<<<< HEAD
    plugins.apply('maven')
=======
    // Publishing of maven artifacts for subprojects
    if (rootProject.ext.publishToMaven) {
      plugins.apply('maven')
      if (rootProject.ext.signArtifacts) {
        plugins.apply('signing')
      }
>>>>>>> b9ebabbd

      project.version = rootProject.version
      project.group = rootProject.group

<<<<<<< HEAD
    install {
      repositories {
        mavenInstaller {
          mavenLocal()
          pom.project {
            name "${project.name}"
            packaging 'jar'
            description 'Gobblin Ingestion Framework'
            url 'https://github.com/linkedin/gobblin/'
          }
        }
      }
    }

    // Publishing of maven artifacts for subprojects
    if (rootProject.ext.publishToMaven) {
      if (rootProject.ext.signArtifacts) {
        plugins.apply('signing')
      }

      uploadArchives {
        repositories {
          mavenDeployer {
            beforeDeployment { MavenDeployment deployment ->
              if (rootProject.ext.signArtifacts) {
                signing.signPom(deployment)
              }
            }

            repository(url: rootProject.artifactRepository) {
              authentication(userName: ossrhUsername, password: ossrhPassword)
            }

            snapshotRepository(url: rootProject.artifactSnapshotRepository) {
              authentication(userName: ossrhUsername, password: ossrhPassword)
            }

=======
      uploadArchives {
        repositories {
          mavenDeployer {
            beforeDeployment { MavenDeployment deployment ->
              if (rootProject.ext.signArtifacts) {
                signing.signPom(deployment)
              }
            }

            repository(url: rootProject.artifactRepository) {
              authentication(userName: ossrhUsername, password: ossrhPassword)
            }

            snapshotRepository(url: rootProject.artifactSnapshotRepository) {
              authentication(userName: ossrhUsername, password: ossrhPassword)
            }

>>>>>>> b9ebabbd
            pom.project {
              name "${project.name}"
              packaging 'jar'
              // optionally artifactId can be defined here
              description 'Gobblin Ingestion Framework'
              url 'https://github.com/linkedin/gobblin/'

              scm {
                connection 'scm:git:git@github.com:linkedin/gobblin.git'
                developerConnection 'scm:git:git@github.com:linkedin/gobblin.git'
                url 'git@github.com:linkedin/gobblin.git'
              }

              licenses {
                license {
                  name 'The Apache License, Version 2.0'
                  url 'http://www.apache.org/licenses/LICENSE-2.0.txt'
                }
              }

              developers {
                developer {
                  name 'Abhishek Tiwari'
                  organization 'LinkedIn'
                }
                developer {
                  name 'Chavdar Botev'
                  organization 'LinkedIn'
                }
                developer {
                  name 'Issac Buenrostro'
                  organization 'LinkedIn'
                }
                developer {
                  name 'Min Tu'
                  organization 'LinkedIn'
                }
                developer {
                  name 'Narasimha Veeramreddy'
                  organization 'LinkedIn'
                }
                developer {
                  name 'Pradhan Cadabam'
                  organization 'LinkedIn'
                }
                developer {
                  name 'Sahil Takiar'
                  organization 'LinkedIn'
                }
                developer {
                  name 'Shirshanka Das'
                  organization 'LinkedIn'
                }
                developer {
                  name 'Yinan Li'
                  organization 'LinkedIn'
                }
                developer {
                  name 'Ying Dai'
                  organization 'LinkedIn'
                }
                developer {
                  name 'Ziyang Liu'
                  organization 'LinkedIn'
                }
              }
            }
          }
        }
      }

      if (rootProject.ext.signArtifacts) {
        signing {
          sign configurations.archives
        }
      }
    }

    // Configure the IDEA plugin to (1) add the codegen as source dirs and (2) work around
    // an apparent bug in the plugin which doesn't set the outputDir/testOutputDir as documented
    idea.project {
      ext.languageLevel = JavaVersion.VERSION_1_7
    }
    idea.module {
      // Gradle docs claim the two settings below are the default, but
      // the actual defaults appear to be "out/production/$MODULE_NAME"
      // and "out/test/$MODULE_NAME". Changing it so IDEA and gradle share
      // the class output directory.

      outputDir = sourceSets.main.output.classesDir
      testOutputDir = sourceSets.test.output.classesDir
    }

    // Add standard javadoc repositories so we can reference classes in them using @link
    tasks.javadoc.options.links "http://typesafehub.github.io/config/latest/api/",
                                "https://docs.oracle.com/javase/7/docs/api/",
                                "http://docs.guava-libraries.googlecode.com/git-history/v15.0/javadoc/",
                                "http://hadoop.apache.org/docs/r${rootProject.ext.hadoopVersion}/api/",
                                "https://hive.apache.org/javadocs/r${rootProject.ext.hiveVersion}/api/",
                                "http://avro.apache.org/docs/${avroVersion}/api/java/",
                                "https://dropwizard.github.io/metrics/${dropwizardMetricsVersion}/apidocs/"
    rootProject.ext.javadocPackages.each {
      tasks.javadoc.options.linksOffline "http://linkedin.github.io/gobblin/javadoc/${javadocVersion}/${it}/",
<<<<<<< HEAD
                                         "${rootProject.buildDir}/${it}/docs/javadoc/"
=======
                                         "${rootProject.buildDir}/${it}/docs/javadoc/" 
>>>>>>> b9ebabbd
    }

    afterEvaluate {
      // add the standard pegasus dependencies wherever the plugin is used
      if (project.plugins.hasPlugin('pegasus')) {
        dependencies {
          dataTemplateCompile externalDependency.pegasus.data
          restClientCompile externalDependency.pegasus.restliClient,externalDependency.pegasus.restliCommon,externalDependency.pegasus.restliTools
        }
      }
    }
  }
}

//Turn off javadoc lint for Java 8+
if (JavaVersion.current().isJava8Compatible()) {
  allprojects {
    tasks.withType(Javadoc) {
      options.addStringOption('Xdoclint:none', '-quiet')
    }
  }
}

task dotProjectDependencies(description: 'List of gobblin project dependencies in dot format') << {
  println "// ========= Start of project dependency graph ======= "
  println "digraph project_dependencies {"
  subprojects.each { Project project ->
    def project_node_name = project.name.replaceAll("-","_")
    if (project.configurations.findByName("compile") != null) {
      project.configurations.compile.dependencies.each { Dependency dep ->
        if (dep instanceof ProjectDependency) {
          def dep_node_name = dep.dependencyProject.name.replaceAll("-","_")
          println "\t${project_node_name} -> ${dep_node_name};"
        }
      }
    }
  }
  println "}"
  println "// ========= End of project dependency graph ======= "
}
<|MERGE_RESOLUTION|>--- conflicted
+++ resolved
@@ -277,13 +277,8 @@
     plugins.apply('idea')
     plugins.apply('eclipse')
     plugins.apply('maven')
-<<<<<<< HEAD
-  // Disabling the FindBugs plugin for now because FindBugs 2.x is not compatible with Java8
-  //  apply plugin: 'findbugs'
-=======
-    // Disabling the FindBugs plugin for now because FindBugs 2.x is not compatible with Java8
-    // apply plugin: 'findbugs'
->>>>>>> b9ebabbd
+// Disabling the FindBugs plugin for now because FindBugs 2.x is not compatible with Java8
+//  apply plugin: 'findbugs'
 
     sourceCompatibility = JavaVersion.VERSION_1_7
 
@@ -295,15 +290,6 @@
     }
     */
 
-<<<<<<< HEAD
-  /*  findbugs {
-      ignoreFailures = true
-      effort = "max"
-      excludeFilter = file(rootProject.projectDir.path + "/ligradle/findbugs/findbugsExclude.xml")
-    }
-  */
-=======
->>>>>>> b9ebabbd
     test {
       if (project.hasProperty("printTestOutput")) {
         testLogging.showStandardStreams = true
@@ -344,21 +330,11 @@
       artifacts { archives sourcesJar, javadocJar }
     }
 
-<<<<<<< HEAD
     plugins.apply('maven')
-=======
-    // Publishing of maven artifacts for subprojects
-    if (rootProject.ext.publishToMaven) {
-      plugins.apply('maven')
-      if (rootProject.ext.signArtifacts) {
-        plugins.apply('signing')
-      }
->>>>>>> b9ebabbd
-
-      project.version = rootProject.version
-      project.group = rootProject.group
-
-<<<<<<< HEAD
+
+    project.version = rootProject.version
+    project.group = rootProject.group
+
     install {
       repositories {
         mavenInstaller {
@@ -396,25 +372,6 @@
               authentication(userName: ossrhUsername, password: ossrhPassword)
             }
 
-=======
-      uploadArchives {
-        repositories {
-          mavenDeployer {
-            beforeDeployment { MavenDeployment deployment ->
-              if (rootProject.ext.signArtifacts) {
-                signing.signPom(deployment)
-              }
-            }
-
-            repository(url: rootProject.artifactRepository) {
-              authentication(userName: ossrhUsername, password: ossrhPassword)
-            }
-
-            snapshotRepository(url: rootProject.artifactSnapshotRepository) {
-              authentication(userName: ossrhUsername, password: ossrhPassword)
-            }
-
->>>>>>> b9ebabbd
             pom.project {
               name "${project.name}"
               packaging 'jar'
@@ -518,11 +475,7 @@
                                 "https://dropwizard.github.io/metrics/${dropwizardMetricsVersion}/apidocs/"
     rootProject.ext.javadocPackages.each {
       tasks.javadoc.options.linksOffline "http://linkedin.github.io/gobblin/javadoc/${javadocVersion}/${it}/",
-<<<<<<< HEAD
-                                         "${rootProject.buildDir}/${it}/docs/javadoc/"
-=======
-                                         "${rootProject.buildDir}/${it}/docs/javadoc/" 
->>>>>>> b9ebabbd
+                                       "${rootProject.buildDir}/${it}/docs/javadoc/" 
     }
 
     afterEvaluate {
