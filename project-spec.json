--- conflicted
+++ resolved
@@ -41,11 +41,8 @@
     "commonsDbcp": "commons-dbcp:commons-dbcp:1.4",
     "commonsLang": "commons-lang:commons-lang:2.4",
     "commonsConfiguration": "commons-configuration:commons-configuration:1.10",
-<<<<<<< HEAD
     "commonsIo": "commons-io:commons-io:2.4",
-=======
     "commonsHttpClient": "commons-httpclient:commons-httpclient:3.1",
->>>>>>> e56fe476
     "guava": "com.google.guava:guava:15.0",
     "gson":"com.google.code.gson:gson:2.2.4",
     "hadoop": "org.apache.hadoop:hadoop-core:1.2.1",
