<<<<<<< HEAD
def modules = ['azkaban','converter','common-api','bin','metrics','qualitychecker','scheduler','runtime','test','utility','writer','metastore','source','example','demo','rest']

modules.each { module ->
  file(module).eachDir { submodule ->
    if (!submodule.name.startsWith('.')) {
      include "${module}:${submodule.name}"
    }
  }
}
=======
// (c) 2014 LinkedIn Corp. All rights reserved.
// 
// Licensed under the Apache License, Version 2.0 (the "License"); you may not use
// this file except in compliance with the License. You may obtain a copy of the
// License at  http://www.apache.org/licenses/LICENSE-2.0
// 
// Unless required by applicable law or agreed to in writing, software distributed
// under the License is distributed on an "AS IS" BASIS, WITHOUT WARRANTIES OR
// CONDITIONS OF ANY KIND, either express or implied.
//

include 'azkaban','converter','common-api','bin','metrics','qualitychecker','scheduler','runtime','test','utility','writer','metastore','source','example','demo','rest:api'
>>>>>>> eee52ff2
<|MERGE_RESOLUTION|>--- conflicted
+++ resolved
@@ -1,14 +1,3 @@
-<<<<<<< HEAD
-def modules = ['azkaban','converter','common-api','bin','metrics','qualitychecker','scheduler','runtime','test','utility','writer','metastore','source','example','demo','rest']
-
-modules.each { module ->
-  file(module).eachDir { submodule ->
-    if (!submodule.name.startsWith('.')) {
-      include "${module}:${submodule.name}"
-    }
-  }
-}
-=======
 // (c) 2014 LinkedIn Corp. All rights reserved.
 // 
 // Licensed under the Apache License, Version 2.0 (the "License"); you may not use
@@ -20,5 +9,12 @@
 // CONDITIONS OF ANY KIND, either express or implied.
 //
 
-include 'azkaban','converter','common-api','bin','metrics','qualitychecker','scheduler','runtime','test','utility','writer','metastore','source','example','demo','rest:api'
->>>>>>> eee52ff2
+def modules = ['azkaban','converter','common-api','bin','metrics','qualitychecker','scheduler','runtime','test','utility','writer','metastore','source','example','demo','rest']
+
+modules.each { module ->
+  file(module).eachDir { submodule ->
+    if (!submodule.name.startsWith('.')) {
+      include "${module}:${submodule.name}"
+    }
+  }
+}